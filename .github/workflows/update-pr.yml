# This workflow posts the result of a performance test back to the pull request as a comment.
# Needs to be separate from CI because it has elevated privileges so only runs from main branch.

name: Update PR

on:
  workflow_run:
    workflows: [ "Performance" ]
    types:
    - completed

jobs:
  updatepr:
    runs-on: ubuntu-latest
    continue-on-error: true
    if: ${{ github.event.workflow_run.event == 'pull_request' && github.event.workflow_run.conclusion == 'success' }}
    timeout-minutes: 5
    steps:
    # report status back to pull request
    - uses: haya14busa/action-workflow_run-status@v1
    - uses: actions/checkout@v4
      with:
        submodules: true
    - name: 'Download branch build info'
      uses: dawidd6/action-download-artifact@v3
      with:
        workflow: ${{ github.event.workflow_run.workflow_id }}
        run_id: ${{ github.event.workflow_run.id }}
        name: build-info
        path: build-info
    - name: 'Get build info'
      id: build_info
      run: echo "::set-output name=pr_number::$(cat build-info/pull_request_number)"
    - name: 'Build comment-body'
      run: |
        cat build-info/branchlogs.txt | sed -n '/^.*Tile stats/,/\tfeatures\t/p' > branchsummary.txt
        cat build-info/branchlogs.txt | sed -n '/^.*Exception in thread/,$p' >> branchsummary.txt
        cat build-info/baselogs.txt | sed -n '/^.*Tile stats/,/\tfeatures\t/p' > basesummary.txt
        cat build-info/baselogs.txt | sed -n '/^.*Exception in thread/,$p' >> basesummary.txt

        cat << EOF > comment-body.txt
        <table>
        <thead>
        <tr>
        <th>This Branch $(cat build-info/branch_sha)</th>
        <th>Base $(cat build-info/base_sha)</th>
        </tr>
        </thead>
        <tr>
        <td>

        \`\`\`
        $(cat branchsummary.txt)
        \`\`\`
        </td>
        <td>

        \`\`\`
        $(cat basesummary.txt)
        \`\`\`
        </td>
        </tr>
        </table>

<<<<<<< HEAD
          https://github.com/phanecak-maptiler/planetiler/actions/runs/${{ github.event.workflow_run.id }}
=======
        Full logs: https://github.com/onthegomap/planetiler/actions/runs/${{ github.event.workflow_run.id }}
        EOF
>>>>>>> 6e28c24c

    - name: 'Dump comment body'
      run: cat comment-body.txt

    - uses: marocchino/sticky-pull-request-comment@v2
      with:
        GITHUB_TOKEN: ${{ secrets.GITHUB_TOKEN }}
        path: comment-body.txt
        header: performance-tests
        number: ${{ steps.build_info.outputs.pr_number }}<|MERGE_RESOLUTION|>--- conflicted
+++ resolved
@@ -62,12 +62,8 @@
         </tr>
         </table>
 
-<<<<<<< HEAD
-          https://github.com/phanecak-maptiler/planetiler/actions/runs/${{ github.event.workflow_run.id }}
-=======
-        Full logs: https://github.com/onthegomap/planetiler/actions/runs/${{ github.event.workflow_run.id }}
+        Full logs: https://github.com/phanecak-maptiler/planetiler/actions/runs/${{ github.event.workflow_run.id }}
         EOF
->>>>>>> 6e28c24c
 
     - name: 'Dump comment body'
       run: cat comment-body.txt
