# This workflow builds a map using the base and branch commit of a PR and uploads
# the logs as an artifact that update-pr.yml uses to add back as a comment.

name: Publish a Snapshot

on:
  push:
    branches: [ main ]
  workflow_dispatch:
    inputs:
      image_tags:
        description: 'Extra docker image tags ("latest,test")'
        required: true
        default: 'latest,snapshot,test'

jobs:
  snapshot:
    runs-on: ubuntu-latest
    timeout-minutes: 20
    permissions:
      contents: read
      packages: write
    steps:
<<<<<<< HEAD
      - uses: actions/checkout@v4
        with:
          submodules: true
      - name: Cache data/sources
        uses: ./.github/cache-sources-action
      - name: Set up JDK
        uses: actions/setup-java@v3
        with:
          java-version: 17
          distribution: 'temurin'
          cache: 'maven'
          server-id: ossrh
          server-username: MAVEN_USERNAME
          server-password: MAVEN_PASSWORD
      - run: ./scripts/build-release.sh
      - run: ./scripts/test-release.sh
      - run: sha256sum planetiler-dist/target/*with-deps.jar
      - run: md5sum planetiler-dist/target/*with-deps.jar
      - name: 'Upload artifact'
        uses: actions/upload-artifact@v3
        with:
          name: planetiler-build
          path: planetiler-dist/target/*with-deps.jar
      - run: ./scripts/push-release.sh
        env:
          GITHUB_ACTOR: ${{ github.actor }}
          GITHUB_TOKEN: ${{ secrets.GITHUB_TOKEN }}
          IMAGE_TAGS: ${{ github.event_name == 'workflow_dispatch' && github.event.inputs.image_tags || 'latest,snapshot,test' }}
=======
    - uses: actions/checkout@v4
      with:
        submodules: true
    - name: Cache data/sources
      uses: ./.github/cache-sources-action
    - name: Set up JDK
      uses: actions/setup-java@v3
      with:
        java-version: 21
        distribution: 'temurin'
        cache: 'maven'
        server-id: ossrh
        server-username: MAVEN_USERNAME
        server-password: MAVEN_PASSWORD
    - run: ./scripts/build-release.sh
    - run: ./scripts/test-release.sh
    - run: sha256sum planetiler-dist/target/*with-deps.jar
    - run: md5sum planetiler-dist/target/*with-deps.jar
    - name: 'Upload artifact'
      uses: actions/upload-artifact@v3
      with:
        name: planetiler-build
        path: planetiler-dist/target/*with-deps.jar
    - name: Install GPG Private Key
      run: |
        echo -n "${{ secrets.OSSRH_GPG_SECRET_KEY }}" | base64 --decode | gpg --batch --import
    - run: ./scripts/push-release.sh
      env:
        GITHUB_ACTOR: ${{ github.actor }}
        GITHUB_TOKEN: ${{ secrets.GITHUB_TOKEN }}
        IMAGE_TAGS: ${{ github.event_name == 'workflow_dispatch' && github.event.inputs.image_tags || 'latest,snapshot' }}
        MAVEN_USERNAME: ${{ secrets.OSSRH_USERNAME }}
        MAVEN_PASSWORD: ${{ secrets.OSSRH_PASSWORD }}
        OSSRH_GPG_SECRET_KEY_PASSWORD: ${{ secrets.OSSRH_GPG_SECRET_KEY_PASSWORD }}
>>>>>>> 6b7c4890
<|MERGE_RESOLUTION|>--- conflicted
+++ resolved
@@ -21,36 +21,6 @@
       contents: read
       packages: write
     steps:
-<<<<<<< HEAD
-      - uses: actions/checkout@v4
-        with:
-          submodules: true
-      - name: Cache data/sources
-        uses: ./.github/cache-sources-action
-      - name: Set up JDK
-        uses: actions/setup-java@v3
-        with:
-          java-version: 17
-          distribution: 'temurin'
-          cache: 'maven'
-          server-id: ossrh
-          server-username: MAVEN_USERNAME
-          server-password: MAVEN_PASSWORD
-      - run: ./scripts/build-release.sh
-      - run: ./scripts/test-release.sh
-      - run: sha256sum planetiler-dist/target/*with-deps.jar
-      - run: md5sum planetiler-dist/target/*with-deps.jar
-      - name: 'Upload artifact'
-        uses: actions/upload-artifact@v3
-        with:
-          name: planetiler-build
-          path: planetiler-dist/target/*with-deps.jar
-      - run: ./scripts/push-release.sh
-        env:
-          GITHUB_ACTOR: ${{ github.actor }}
-          GITHUB_TOKEN: ${{ secrets.GITHUB_TOKEN }}
-          IMAGE_TAGS: ${{ github.event_name == 'workflow_dispatch' && github.event.inputs.image_tags || 'latest,snapshot,test' }}
-=======
     - uses: actions/checkout@v4
       with:
         submodules: true
@@ -74,15 +44,8 @@
       with:
         name: planetiler-build
         path: planetiler-dist/target/*with-deps.jar
-    - name: Install GPG Private Key
-      run: |
-        echo -n "${{ secrets.OSSRH_GPG_SECRET_KEY }}" | base64 --decode | gpg --batch --import
     - run: ./scripts/push-release.sh
       env:
         GITHUB_ACTOR: ${{ github.actor }}
         GITHUB_TOKEN: ${{ secrets.GITHUB_TOKEN }}
-        IMAGE_TAGS: ${{ github.event_name == 'workflow_dispatch' && github.event.inputs.image_tags || 'latest,snapshot' }}
-        MAVEN_USERNAME: ${{ secrets.OSSRH_USERNAME }}
-        MAVEN_PASSWORD: ${{ secrets.OSSRH_PASSWORD }}
-        OSSRH_GPG_SECRET_KEY_PASSWORD: ${{ secrets.OSSRH_GPG_SECRET_KEY_PASSWORD }}
->>>>>>> 6b7c4890
+        IMAGE_TAGS: ${{ github.event_name == 'workflow_dispatch' && github.event.inputs.image_tags || 'latest,snapshot,test' }}