--- conflicted
+++ resolved
@@ -253,11 +253,7 @@
       }
     }
 
-<<<<<<< HEAD
-    return SortableFeatureMerger.mergeIterators(iterators);
-=======
     return LongMerger.mergeIterators(iterators, SortableFeature.COMPARE_BYTES);
->>>>>>> f2d17b22
   }
 
   public int chunks() {
