--- conflicted
+++ resolved
@@ -417,11 +417,7 @@
         GeometryType geomType = decodeGeomType(geomTypeAndScale);
         int scale = decodeScale(geomTypeAndScale);
         int mapSize = unpacker.unpackMapHeader();
-<<<<<<< HEAD
         Map<String, Object> attrs = new TreeMap<>();
-=======
-        Map<String, Object> attrs = HashMap.newHashMap(mapSize);
->>>>>>> 9f960022
         for (int i = 0; i < mapSize; i++) {
           String key = commonValueStrings.decode(unpacker.unpackInt());
           Value v = unpacker.unpackValue();
