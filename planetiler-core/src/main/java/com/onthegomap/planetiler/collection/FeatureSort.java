package com.onthegomap.planetiler.collection;

import com.onthegomap.planetiler.stats.Stats;
import com.onthegomap.planetiler.util.CloseableConsumer;
import com.onthegomap.planetiler.util.DiskBacked;
import com.onthegomap.planetiler.util.MemoryEstimator;
import com.onthegomap.planetiler.worker.WeightedHandoffQueue;
import com.onthegomap.planetiler.worker.Worker;
import java.util.ArrayList;
import java.util.Collections;
import java.util.Comparator;
import java.util.Iterator;
import java.util.List;
import java.util.stream.IntStream;
import javax.annotation.concurrent.NotThreadSafe;

/**
 * A utility that accepts {@link SortableFeature} instances in any order and lets you iterate through them ordered by
 * {@link SortableFeature#key()}.
 * <p>
 * Only supports single-threaded writes and reads.
 */
@NotThreadSafe
interface FeatureSort extends Iterable<SortableFeature>, DiskBacked, MemoryEstimator.HasEstimate {
  /*
   * Idea graveyard (all too slow):
   * - sqlite (close runner-up to external merge sort - only 50% slower)
   * - mapdb b-tree
   * - rockdb
   * - berkeley db
   */

  /** Returns a feature sorter that sorts all features in memory. Suitable for toy examples (unit tests). */
  static FeatureSort newInMemory() {
    List<SortableFeature> list = Collections.synchronizedList(new ArrayList<>());
    return new FeatureSort() {
      @Override
      public void sort() {
        list.sort(Comparator.naturalOrder());
      }

      @Override
      public long numFeaturesWritten() {
        return list.size();
      }

      @Override
      public CloseableConsumer<SortableFeature> writerForThread() {
        return list::add;
      }

      @Override
      public long estimateMemoryUsageBytes() {
        return 0;
      }

      @Override
      public long diskUsageBytes() {
        return 0;
      }

      @Override
      public Iterator<SortableFeature> iterator() {
        return list.iterator();
      }

      @Override
      public Iterator<SortableFeature> iterator(int shard, int shards) {
        if (shard < 0 || shard >= shards) {
          throw new IllegalArgumentException("Bad shard params: shard=%d shards=%d".formatted(shard, shards));
        }
        return IntStream.range(0, list.size())
          .filter(d -> d % shards == shard)
          .mapToObj(list::get)
          .iterator();
      }
    };
  }

  void sort();

  long numFeaturesWritten();

  /** Returns all elements in a list. WARNING: this will materialize all elements in-memory. */
  default List<SortableFeature> toList() {
    List<SortableFeature> list = new ArrayList<>();
    for (SortableFeature entry : this) {
      list.add(entry);
    }
    return list;
  }

  /**
   * Returns a new writer that can be used to write features from a single thread independent of writers used from other
   * threads.
   */
  CloseableConsumer<SortableFeature> writerForThread();

  @Override
  default Iterator<SortableFeature> iterator() {
    return iterator(0, 1);
  }

  /**
   * Returns an iterator over a subset of the features.
   *
   * @param shard  The index of this iterator
   * @param shards The total number of iterators that will be used
   * @return An iterator over a subset of features that when combined with all other iterators will iterate over the
   *         full set.
   */
  Iterator<SortableFeature> iterator(int shard, int shards);

  /**
   * Reads temp features using {@code threads} parallel threads and merges into a sorted list.
   *
   * @param stats   Stat tracker
   * @param threads The number of parallel read threads to spawn
   * @return a {@link ParallelIterator} with a handle to the new read threads that were spawned, and in {@link Iterable}
   *         that can be used to iterate over the results.
   */
  default ParallelIterator parallelIterator(Stats stats, int threads) {
    List<WeightedHandoffQueue<SortableFeature>> queues = IntStream.range(0, threads)
      .mapToObj(i -> new WeightedHandoffQueue<SortableFeature>(500, 10_000))
      .toList();
    Worker reader = new Worker("read", stats, threads, shard -> {
      try (var next = queues.get(shard)) {
        Iterator<SortableFeature> entries = iterator(shard, threads);
        while (entries.hasNext()) {
          next.accept(entries.next(), 1);
        }
      }
    });
<<<<<<< HEAD
    return new ParallelIterator(reader, SortableFeatureMerger.mergeSuppliers(queues));
=======
    return new ParallelIterator(reader, LongMerger.mergeSuppliers(queues, SortableFeature.COMPARE_BYTES));
>>>>>>> f2d17b22
  }

  record ParallelIterator(Worker reader, @Override Iterator<SortableFeature> iterator)
    implements Iterable<SortableFeature> {}
}<|MERGE_RESOLUTION|>--- conflicted
+++ resolved
@@ -131,11 +131,7 @@
         }
       }
     });
-<<<<<<< HEAD
-    return new ParallelIterator(reader, SortableFeatureMerger.mergeSuppliers(queues));
-=======
     return new ParallelIterator(reader, LongMerger.mergeSuppliers(queues, SortableFeature.COMPARE_BYTES));
->>>>>>> f2d17b22
   }
 
   record ParallelIterator(Worker reader, @Override Iterator<SortableFeature> iterator)
