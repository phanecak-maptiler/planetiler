--- conflicted
+++ resolved
@@ -220,22 +220,14 @@
         finished = true;
       }
     }
-<<<<<<< HEAD
-    String numPointsAttr = feature.getNumPointsAttr();
-    if (numPointsAttr != null) {
-      // if profile wants the original number of points that the simplified but untiled geometry started with
-      attrs = new TreeMap<>(attrs);
-      attrs.put(numPointsAttr, geom.getNumPoints());
-=======
     if (!finished) {
       String numPointsAttr = feature.getNumPointsAttr();
       if (numPointsAttr != null) {
         // if profile wants the original number off points that the simplified but untiled geometry started with
-        attrs = new HashMap<>(attrs);
+        attrs = new TreeMap<>(attrs);
         attrs.put(numPointsAttr, geom.getNumPoints());
       }
       writeTileFeatures(zoom, feature.getId(), feature, sliced, attrs);
->>>>>>> 92234571
     }
 
     stats.processedElement(area ? "polygon" : "line", feature.getLayer(), zoom);
