package com.onthegomap.planetiler.mbtiles;

import static com.onthegomap.planetiler.VectorTile.decode;
import static com.onthegomap.planetiler.util.Gzip.gunzip;

import com.google.common.collect.Sets;
import com.onthegomap.planetiler.VectorTile;
import com.onthegomap.planetiler.config.Arguments;
import com.onthegomap.planetiler.geo.GeometryException;
import com.onthegomap.planetiler.geo.TileCoord;
import java.nio.file.Path;
import java.sql.SQLException;
import java.util.Map;
import java.util.Set;
import java.util.TreeMap;
import java.util.stream.Collectors;
import org.locationtech.jts.geom.Geometry;
import org.slf4j.Logger;
import org.slf4j.LoggerFactory;

/**
 * A utility to compare two mbtiles files.
 * <p>
 * See {@link VectorTileFeatureForCmp} for comparison rules. The results planetiler produces are not necessarily stable,
 * so sometimes a few feature may be different in one tile. Also POI coordinates may sometimes differ slightly. This
 * should get fixed in https://github.com/onthegomap/planetiler/issues/215
 * <p>
 * => The tool helps to see if two mbtiles files are (mostly) identical.
 *
 */
public class Compare {

  private static final Logger LOGGER = LoggerFactory.getLogger(Compare.class);

  public static void main(String[] args) throws Exception {


    Arguments arguments = Arguments.fromArgs(args);
    String dbPath0 = arguments.getString("bench_mbtiles0", "the first mbtiles file", null);
    String dbPath1 = arguments.getString("bench_mbtiles1", "the second mbtiles file", null);
    boolean failOnFeatureDiff = arguments.getBoolean("bench_fail_on_feature_diff", "fail on feature diff", false);

    try (
      var db0 = Mbtiles.newReadOnlyDatabase(Path.of(dbPath0));
      var db1 = Mbtiles.newReadOnlyDatabase(Path.of(dbPath1))
    ) {
      long tilesCount0 = getTilesCount(db0);
      long tilesCount1 = getTilesCount(db1);
      if (tilesCount0 != tilesCount1) {
        throw new IllegalArgumentException(
          "expected tiles count to be equal but tilesCount0=%d tilesCount1=%d".formatted(tilesCount0, tilesCount1)
        );
      }

      int lastPercentage = -1;
      long processedTileCounter = 0;
      long tilesWithDiffs = 0;
      try (var statement = db0.connection().prepareStatement("select tile_column, tile_row, zoom_level from tiles")) {
        var rs = statement.executeQuery();
        while (rs.next()) {
          processedTileCounter++;
          int x = rs.getInt("tile_column");
          int y = rs.getInt("tile_row");
          int z = rs.getInt("zoom_level");
          TileCoord coord = TileCoord.ofXYZ(x, (1 << z) - 1 - y, z);

          int currentPercentage = (int) (processedTileCounter * 100 / tilesCount0);
          if (lastPercentage != currentPercentage) {
            LOGGER.info("processed {}%", currentPercentage);
          }
          lastPercentage = currentPercentage;

          var features0 = decode(gunzip(db0.getTile(coord)))
            .stream()
            .map(VectorTileFeatureForCmp::fromActualFeature)
            .collect(Collectors.toSet());
          var features1 = decode(gunzip(db1.getTile(coord)))
            .stream()
            .map(VectorTileFeatureForCmp::fromActualFeature)
            .collect(Collectors.toSet());

          if (!features0.equals(features1)) {
            ++tilesWithDiffs;

            var tilesDifferException = new TilesDifferException(coord, features0, features1);
            if (failOnFeatureDiff) {
              throw tilesDifferException;
            } else {
              LOGGER.warn(tilesDifferException.getMessage());
            }
          }
        }
      }

      LOGGER.info("totalTiles={} tilesWithDiffs={}", processedTileCounter, tilesWithDiffs);
    }
  }

  private static long getTilesCount(Mbtiles db) throws SQLException {
    try (var statement = db.connection().createStatement()) {
      var rs = statement.executeQuery("select count(*) from tiles_shallow");
      rs.next();
      return rs.getLong(1);
    } catch (Exception e) {
      try (var statement = db.connection().createStatement()) {
        var rs = statement.executeQuery("select count(*) from tiles");
        rs.next();
        return rs.getLong(1);
      }
    }
  }

  /**
   * Wrapper around {@link VectorTile.Feature} to compare vector tiles.
   * <ul>
   * <li>{@link VectorTile.Feature#id()} won't be compared
   * <li>{@link VectorTile.Feature#layer()} will be compared
   * <li>{@link VectorTile.Feature#geometry()} gets normalized for comparing
   * <li>{@link VectorTile.Feature#tags()} will be compared except for the rank attribute since the value produced by
   * planetiler is not stable and differs on every run (at least for parks)
   * <li>{@link VectorTile.Feature#group()} will be compared
   * </ul>
   */
  private record VectorTileFeatureForCmp(
    String layer,
    Geometry normalizedGeometry,
    Map<String, Object> attrs,
    long group
  ) {
    static VectorTileFeatureForCmp fromActualFeature(VectorTile.Feature f) {
      try {
<<<<<<< HEAD
        var attrs = new TreeMap<>(f.attrs());
=======
        var attrs = new HashMap<>(f.tags());
>>>>>>> 9ce96e26
        attrs.remove("rank");
        return new VectorTileFeatureForCmp(f.layer(), f.geometry().decode().norm(), attrs, f.group());
      } catch (GeometryException e) {
        throw new IllegalStateException(e);
      }
    }
  }

  private static class TilesDifferException extends RuntimeException {

    private static final long serialVersionUID = 1L;

    public TilesDifferException(TileCoord coord, Set<VectorTileFeatureForCmp> features0,
      Set<VectorTileFeatureForCmp> features1) {
      super(generateMessage(coord, features0, features1));
    }

    private static String generateMessage(TileCoord coord, Set<VectorTileFeatureForCmp> features0,
      Set<VectorTileFeatureForCmp> features1) {
      boolean featureCountMatches = features0.size() == features1.size();
      return """
        <<<
        feature diff on coord %s - featureCountMatches: %b (%d vs %d)

        additional in db0
        ---
        %s

        additional in db1
        ---
        %s
        >>>
        """.formatted(
        coord, featureCountMatches, features0.size(), features1.size(),
        getDiffJoined(features0, features1, "\n"),
        getDiffJoined(features1, features0, "\n"));
    }

    private static <T> String getDiffJoined(Set<T> s0, Set<T> s1, String delimiter) {
      return Sets.difference(s0, s1).stream().map(Object::toString).collect(Collectors.joining(delimiter));
    }
  }
}<|MERGE_RESOLUTION|>--- conflicted
+++ resolved
@@ -129,11 +129,7 @@
   ) {
     static VectorTileFeatureForCmp fromActualFeature(VectorTile.Feature f) {
       try {
-<<<<<<< HEAD
-        var attrs = new TreeMap<>(f.attrs());
-=======
-        var attrs = new HashMap<>(f.tags());
->>>>>>> 9ce96e26
+        var attrs = new TreeMap<>(f.tags());
         attrs.remove("rank");
         return new VectorTileFeatureForCmp(f.layer(), f.geometry().decode().norm(), attrs, f.group());
       } catch (GeometryException e) {
